<<<<<<< HEAD
(defproject org.clojars.smallrivers/feedparser-clj "0.4"
  :description "Parse RSS/Atom feeds with a simple, clojure-friendly API."
  :dependencies [[org.clojure/clojure "1.6.0"]
                 [org.jdom/jdom "2.0.2"]
                 [net.java.dev.rome/rome "1.0.0"]])
=======
(defproject org.clojars.scsibug/feedparser-clj "0.5.0"
  :description "Parse RSS/Atom feeds with a simple, clojure-friendly API."
  :dependencies [[org.clojure/clojure "1.6.0"]
		 [org.jdom/jdom "2.0.2"]
		 [net.java.dev.rome/rome "1.0.0"]]
  :main feedparser-clj.core)
>>>>>>> 4af2db86
<|MERGE_RESOLUTION|>--- conflicted
+++ resolved
@@ -1,14 +1,5 @@
-<<<<<<< HEAD
-(defproject org.clojars.smallrivers/feedparser-clj "0.4"
+(defproject org.clojars.smallrivers/feedparser-clj "0.5.0"
   :description "Parse RSS/Atom feeds with a simple, clojure-friendly API."
   :dependencies [[org.clojure/clojure "1.6.0"]
                  [org.jdom/jdom "2.0.2"]
-                 [net.java.dev.rome/rome "1.0.0"]])
-=======
-(defproject org.clojars.scsibug/feedparser-clj "0.5.0"
-  :description "Parse RSS/Atom feeds with a simple, clojure-friendly API."
-  :dependencies [[org.clojure/clojure "1.6.0"]
-		 [org.jdom/jdom "2.0.2"]
-		 [net.java.dev.rome/rome "1.0.0"]]
-  :main feedparser-clj.core)
->>>>>>> 4af2db86
+                 [net.java.dev.rome/rome "1.0.0"]])